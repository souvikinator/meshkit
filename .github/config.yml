#-------------------------------------------------------------------------------
# Configuration for new-issue-welcome - https://github.com/behaviorbot/new-issue-welcome
 # Comment to be posted to on first time issues
newIssueWelcomeComment: >
   Thanks for opening this issue. A contributor will be by to give feedback soon. In the meantime, please review the [Layer5 Community Welcome Guide](https://docs.google.com/document/d/17OPtDE_rdnPQxmk2Kauhm3GwXF1R5dZ3Cj8qZLKdo5E/edit?usp=sharing) and sure to join the [community Slack](http://slack.layer5.io/).
 # Configuration for new-pr-welcome - https://github.com/behaviorbot/new-pr-welcome
 # Comment to be posted to on PRs from first time contributors in your repository
newPRWelcomeComment: >
   Yay, your first pull request! :thumbsup: A contributor will be by to give feedback soon. In the meantime, please review the [Layer5 Community Welcome Guide](https://docs.google.com/document/d/17OPtDE_rdnPQxmk2Kauhm3GwXF1R5dZ3Cj8qZLKdo5E/edit?usp=sharing) and sure to join the [community Slack](http://slack.layer5.io/).

   Be sure to double-check that you have signed your commits. Here are instructions for [making signing an implicit activity while peforming a commit](../CONTRIBUTING.md#signing-off-on-commits-developer-certificate-of-origin).


#-------------------------------------------------------------------------------
# Configuration for first-pr-merge - https://github.com/behaviorbot/first-pr-merge
# Comment to be posted to on pull requests merged by a first time user
firstPRMergeComment: >
  Thanks for your contribution to Meshery! :tada:
   
  <picture>
<<<<<<< HEAD
    <source media="(prefers-color-scheme: dark)" srcset="./welcome/Meshery-celebration-w.png">
    <source media="(prefers-color-scheme: light)" srcset="./welcome/Meshery-celebration-b.png">
    <img alt="Shows a black logo in light color mode and a white one in dark color mode." src="https://user-images.githubusercontent.com/25423296/163456779-a8556205-d0a5-45e2-ac17-42d089e3c3f8.png">
  </picture>

=======
    <source media="(prefers-color-scheme: dark)" srcset="./welcome/Meshery-light-logo.png">
    <source media="(prefers-color-scheme: light)" srcset="./welcome/Meshery-dark-logo.png">
    <img alt="Shows a black logo in light color mode and a white one in dark color mode." src="https://user-images.githubusercontent.com/25423296/163456779-a8556205-d0a5-45e2-ac17-42d089e3c3f8.png">
  </picture>
>>>>>>> 4623108c

#-------------------------------------------------------------------------------
# Configuration for request-info - https://github.com/behaviorbot/request-info
# Comment to reply with
requestInfoReplyComment: >
  Thanks for opening this issue. We welcome all input! If you could provide a little more information, this will greatly aide in its resolution. :thumbsup:
# *OPTIONAL* Add a list of people whose Issues/PRs will not be commented on
# keys must be GitHub usernames
#requestInfoUserstoExclude:
#  - layer5io/maintainers


#-------------------------------------------------------------------------------
# Configuration for sentiment-bot - https://github.com/behaviorbot/sentiment-bot
# *Required* toxicity threshold between 0 and .99 with the higher numbers being the most toxic
# Anything higher than this threshold will be marked as toxic and commented on
sentimentBotToxicityThreshold: .9

# *Required* Comment to reply with
sentimentBotReplyComment: >
  Please be sure to review the code of conduct and be respectful of other users. // @layer5io/maintainers 
  <|MERGE_RESOLUTION|>--- conflicted
+++ resolved
@@ -18,18 +18,10 @@
   Thanks for your contribution to Meshery! :tada:
    
   <picture>
-<<<<<<< HEAD
-    <source media="(prefers-color-scheme: dark)" srcset="./welcome/Meshery-celebration-w.png">
-    <source media="(prefers-color-scheme: light)" srcset="./welcome/Meshery-celebration-b.png">
-    <img alt="Shows a black logo in light color mode and a white one in dark color mode." src="https://user-images.githubusercontent.com/25423296/163456779-a8556205-d0a5-45e2-ac17-42d089e3c3f8.png">
-  </picture>
-
-=======
     <source media="(prefers-color-scheme: dark)" srcset="./welcome/Meshery-light-logo.png">
     <source media="(prefers-color-scheme: light)" srcset="./welcome/Meshery-dark-logo.png">
     <img alt="Shows a black logo in light color mode and a white one in dark color mode." src="https://user-images.githubusercontent.com/25423296/163456779-a8556205-d0a5-45e2-ac17-42d089e3c3f8.png">
   </picture>
->>>>>>> 4623108c
 
 #-------------------------------------------------------------------------------
 # Configuration for request-info - https://github.com/behaviorbot/request-info
