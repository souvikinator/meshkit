package controllers

type MesheryControllerStatus int

const (
<<<<<<< HEAD
	Deployed MesheryControllerStatus = iota
	Deploying
	NotDeployed
	Enabled
	Running
=======
	Deployed    MesheryControllerStatus = iota //The controller is deployed(default behavior)
	Deploying                                  //The controller is being deployed
	NotDeployed                                //The controller is not deployed yet
	Undeployed                                 //The controller has been intentionally undeployed. This state is useful to avoid automatic redeployment.
>>>>>>> 422737fc
	// we don't know since we have not checked yet
	Unknown
)

func (mcs MesheryControllerStatus) String() string {
	switch mcs {
	case Deployed:
		return "Deployed"
	case Deploying:
		return "Deploying"
	case NotDeployed:
		return "Not Deployed"
<<<<<<< HEAD
	case Enabled:
		return "Enabled"
	case Running:
		return "Running"
=======
	case Undeployed:
		return "Undeployed"
>>>>>>> 422737fc
	case Unknown:
		return "Unknown"
	}
	return "unknown"
}

type IMesheryController interface {
	GetName() string
	GetStatus() MesheryControllerStatus
	Deploy(force bool) error //If force is set to false && controller is in "Undeployed", then Deployment will be skipped. Set force=true for explicit install.
	Undeploy() error
	GetPublicEndpoint() (string, error)
	GetVersion() (string, error)
}<|MERGE_RESOLUTION|>--- conflicted
+++ resolved
@@ -3,18 +3,11 @@
 type MesheryControllerStatus int
 
 const (
-<<<<<<< HEAD
 	Deployed MesheryControllerStatus = iota
 	Deploying
-	NotDeployed
+  Undeployed
 	Enabled
 	Running
-=======
-	Deployed    MesheryControllerStatus = iota //The controller is deployed(default behavior)
-	Deploying                                  //The controller is being deployed
-	NotDeployed                                //The controller is not deployed yet
-	Undeployed                                 //The controller has been intentionally undeployed. This state is useful to avoid automatic redeployment.
->>>>>>> 422737fc
 	// we don't know since we have not checked yet
 	Unknown
 )
@@ -25,17 +18,12 @@
 		return "Deployed"
 	case Deploying:
 		return "Deploying"
-	case NotDeployed:
-		return "Not Deployed"
-<<<<<<< HEAD
 	case Enabled:
 		return "Enabled"
 	case Running:
 		return "Running"
-=======
 	case Undeployed:
 		return "Undeployed"
->>>>>>> 422737fc
 	case Unknown:
 		return "Unknown"
 	}
