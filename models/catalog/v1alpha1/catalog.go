--- conflicted
+++ resolved
@@ -86,11 +86,6 @@
 		return "official"
 	case Verified:
 		return "verified"
-<<<<<<< HEAD
-=======
-	// case Project:
-	// 	return "project"
->>>>>>> c92f2c94
 	case Community:
 		fallthrough
 	default:
@@ -98,13 +93,6 @@
 	}
 }
 
-<<<<<<< HEAD
-func GetCatalogClasses() []ContentClass {
-	return []ContentClass{
-		Official,
-		Verified,
-		Community,
-=======
 // Ref to catalog schema - https://github.com/meshery/schemas/blob/master/schemas/constructs/v1alpha1/catalog_data.json
 func GetCatalogClasses() []ContentClassObj {
 	return []ContentClassObj{
@@ -116,15 +104,9 @@
 			Class:       Verified,
 			Description: "Content produced by partners and verified by Meshery maintainers. While not directly maintained by Meshery, it has undergone a verification process to ensure quality and compatibility.",
 		},
-		// Uncomment if needed
-		// {
-		// 	Class:       ProjectClass,
-		// 	Description: "Content produced and supported by the respective project or organization responsible for the specific technology. This class offers a level of support from the project maintainers themselves.",
-		// },
 		{
 			Class:       Community,
 			Description: "Content produced and shared by Meshery users. This includes a wide range of content, such as performance profiles, test results, filters, patterns, and applications. Community content may have varying levels of support and reliability.",
 		},
->>>>>>> c92f2c94
 	}
 }